--- conflicted
+++ resolved
@@ -78,12 +78,8 @@
     UBUNTU_UTOPIC = 'ubuntu_utopic'
     UBUNTU_VIVID = 'ubuntu_vivid'
     UBUNTU_WILY = 'ubuntu_wily'
-<<<<<<< HEAD
     UBUNTU_XENIAL = 'ubuntu_xenial'
-=======
-    UBUNTU_XERUS = 'ubuntu_xerus'
     UBUNTU_YAKKETY = 'ubuntu_yakkety'
->>>>>>> 14091889
     FEDORA_16 = 'fedora_16'
     FEDORA_17 = 'fedora_17'
     FEDORA_18 = 'fedora_18'
@@ -109,14 +105,7 @@
     OS_X_MOUNTAIN_LION = 'osx_mountain_lion'
     OS_X_YOSEMITE = 'osx_yosemite'
     OS_X_EL_CAPITAN = 'osx_el_capitan'
-<<<<<<< HEAD
-=======
     MAC_OS_SIERRA = 'macos_sierra'
-    IOS_6_0 = 'ios_6_0'
-    IOS_6_1 = 'ios_6_1'
-    IOS_7_0 = 'ios_7_0'
-    IOS_7_1 = 'ios_7_1'
->>>>>>> 14091889
     IOS_8_0 = 'ios_8_0'
     IOS_8_1 = 'ios_8_1'
     IOS_8_2 = 'ios_8_2'
