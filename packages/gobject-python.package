# vi:si:et:sw=4:sts=4:ts=4:syntax=python
# -*- Mode: Python -*-


class Package(package.Package):

    name = 'gobject-python'
    shortdesc = 'GLib/GObject python bindings'
    url = "http://www.gstreamer.com"
<<<<<<< HEAD
    version = '2012.9'
    codename = 'Amazon'
=======
    version = '2012.10'
    codename = 'Brahmaputra'
>>>>>>> 63efb45d
    license = License.LGPL
    uuid = '58fe67c2-4565-431f-8287-e8fba892f853'
    vendor = 'GStreamer Project'
    org = 'com.gstreamer'
    deps = ['base-system']

    files = ['pygobject']<|MERGE_RESOLUTION|>--- conflicted
+++ resolved
@@ -7,13 +7,8 @@
     name = 'gobject-python'
     shortdesc = 'GLib/GObject python bindings'
     url = "http://www.gstreamer.com"
-<<<<<<< HEAD
-    version = '2012.9'
-    codename = 'Amazon'
-=======
     version = '2012.10'
     codename = 'Brahmaputra'
->>>>>>> 63efb45d
     license = License.LGPL
     uuid = '58fe67c2-4565-431f-8287-e8fba892f853'
     vendor = 'GStreamer Project'
